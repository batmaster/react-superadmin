---
id: components-reference
title: Components Reference
sidebar_label: Components Reference
keywords: [components, reference, ui, forms, data, navigation, react-admin]
---

# Components Reference

This document provides a comprehensive reference of all components planned for
React SuperAdmin, organized by category and functionality. The reference is
based on [React Admin](https://marmelab.com/react-admin/documentation.html) and
adapted for our framework's architecture.

## 📊 Status Legend

| Status          | Description                                                        |
| --------------- | ------------------------------------------------------------------ |
| **Planning**    | Seen in React Admin reference but not tasked in GitHub project yet |
| **Planned**     | Has been tasked in GitHub project                                  |
| **Implemented** | Code implementation status: TODO, In Progress, Done                |
| **Test**        | Testing status: TODO, In Progress, Done                            |
| **Docs**        | Documentation status: TODO, In Progress, Done                      |

## 🏗️ App Configuration

| Component        | Planning | Planned | Implemented | Test | Docs | Description                                                      |
| ---------------- | -------- | ------- | ----------- | ---- | ---- | ---------------------------------------------------------------- |
| **Admin**        | ✅       | ✅      | Done        | Done | Done | Main application wrapper that provides context and configuration |
| **Resource**     | ✅       | ✅      | Done        | Done | Done | Defines a data resource with its CRUD operations                 |
| **CustomRoutes** | ✅       | ❌      | TODO        | TODO | TODO | Custom routing outside of resource-based routes                  |
| **Layout**       | ✅       | ✅      | Done        | Done | Done | Main layout wrapper                                              |

## 🔌 Data Fetching

### Data Provider Setup

| Component                  | Planning | Planned | Implemented | Test | Docs | Description                    |
| -------------------------- | -------- | ------- | ----------- | ---- | ---- | ------------------------------ |
| **DataProvider Interface** | ✅       | ✅      | Done        | Done | Done | Core data provider interface   |
| **REST API Data Provider** | ✅       | ❌      | TODO        | TODO | TODO | RESTful API data provider      |
| **GraphQL Data Provider**  | ✅       | ❌      | TODO        | TODO | TODO | GraphQL API data provider      |
| **Mock Data Provider**     | ✅       | ✅      | Done        | Done | Done | Development mock data provider |

### Data Provider Hooks

| Component                  | Planning | Planned | Implemented | Test | Docs | Description                   |
| -------------------------- | -------- | ------- | ----------- | ---- | ---- | ----------------------------- |
| **useDataProvider**        | ✅       | ✅      | Done        | Done | Done | Access data provider instance |
| **useGetList**             | ✅       | ✅      | Done        | Done | Done | Fetch list of records         |
| **useInfiniteGetList**     | ✅       | ❌      | TODO        | TODO | TODO | Infinite scroll data fetching |
| **useGetOne**              | ✅       | ✅      | Done        | Done | Done | Fetch single record           |
| **useGetMany**             | ✅       | ✅      | Done        | Done | Done | Fetch multiple records by IDs |
| **useGetManyReference**    | ✅       | ✅      | Done        | Done | Done | Fetch related records         |
| **useCreate**              | ✅       | ✅      | Done        | Done | Done | Create new record             |
| **useUpdate**              | ✅       | ✅      | Done        | Done | Done | Update existing record        |
| **useUpdateMany**          | ✅       | ❌      | TODO        | TODO | TODO | Update multiple records       |
| **useDelete**              | ✅       | ✅      | Done        | Done | Done | Delete record                 |
| **useDeleteMany**          | ✅       | ❌      | TODO        | TODO | TODO | Delete multiple records       |
| **useGetTree**             | ✅       | ❌      | TODO        | TODO | TODO | Fetch hierarchical data       |
| **withLifecycleCallbacks** | ✅       | ❌      | TODO        | TODO | TODO | Add lifecycle callbacks       |
| **fetchJson**              | ✅       | ❌      | TODO        | TODO | TODO | HTTP fetch utility            |

## 🔐 Security

### Authentication

| Component               | Planning | Planned | Implemented | Test | Docs | Description                           |
| ----------------------- | -------- | ------- | ----------- | ---- | ---- | ------------------------------------- |
| **Auth Provider Setup** | ✅       | ❌      | TODO        | TODO | TODO | Authentication provider configuration |
| **Login Component**     | ✅       | ❌      | TODO        | TODO | TODO | Login form component                  |
| **RBAC System**         | ✅       | ❌      | TODO        | TODO | TODO | Role-based access control             |

### Security Hooks

| Component            | Planning | Planned | Implemented | Test | Docs | Description                 |
| -------------------- | -------- | ------- | ----------- | ---- | ---- | --------------------------- |
| **useAuthenticated** | ✅       | ✅      | Done        | Done | Done | Check authentication status |
| **useAuthState**     | ✅       | ✅      | Done        | Done | Done | Get authentication state    |
| **useLogin**         | ✅       | ❌      | TODO        | TODO | TODO | Login functionality         |
| **useLogout**        | ✅       | ❌      | TODO        | TODO | TODO | Logout functionality        |
| **useGetIdentity**   | ✅       | ❌      | TODO        | TODO | TODO | Get user identity           |
| **useCanAccess**     | ✅       | ❌      | TODO        | TODO | TODO | Check permissions           |
| **usePermissions**   | ✅       | ❌      | TODO        | TODO | TODO | Get user permissions        |
| **useAuthProvider**  | ✅       | ❌      | TODO        | TODO | TODO | Access auth provider        |

## 📋 List Page

### List Components

| Component           | Planning | Planned | Implemented | Test | Docs | Description                    |
| ------------------- | -------- | ------- | ----------- | ---- | ---- | ------------------------------ |
| **List**            | ✅       | ✅      | TODO        | TODO | TODO | Main list page wrapper         |
| **ListBase**        | ✅       | ❌      | TODO        | TODO | TODO | Base list component without UI |
| **ListGuesser**     | ✅       | ❌      | TODO        | TODO | TODO | Auto-generated list component  |
| **InfiniteList**    | ✅       | ❌      | TODO        | TODO | TODO | Infinite scroll list           |
| **Tree**            | ✅       | ❌      | TODO        | TODO | TODO | Hierarchical data display      |
| **TreeWithDetails** | ✅       | ❌      | TODO        | TODO | TODO | Tree with expandable details   |

### Data Display

| Component            | Planning | Planned | Implemented | Test | Docs | Description                                             |
| -------------------- | -------- | ------- | ----------- | ---- | ---- | ------------------------------------------------------- |
| **DataTable**        | ✅       | ✅      | Done        | Done | Done | Basic data table component                              |
| **DataGrid**         | ✅       | ✅      | Done        | Done | Done | Advanced data table with sorting, filtering, pagination |
| **Datagrid**         | ✅       | ❌      | TODO        | TODO | TODO | React Admin style datagrid                              |
| **DatagridAG**       | ✅       | ❌      | TODO        | TODO | TODO | AG Grid integration                                     |
| **SimpleList**       | ✅       | ❌      | TODO        | TODO | TODO | Basic list display optimized for mobile                 |
| **SingleFieldList**  | ✅       | ❌      | TODO        | TODO | TODO | Single field list display                               |
| **EditableDatagrid** | ✅       | ❌      | TODO        | TODO | TODO | Inline editing data grid                                |
| **Calendar**         | ✅       | ❌      | TODO        | TODO | TODO | Date-based data visualization                           |
| **Scheduler**        | ✅       | ❌      | TODO        | TODO | TODO | Event scheduling interface                              |

### Filtering & Search

| Component            | Planning | Planned | Implemented | Test | Docs | Description            |
| -------------------- | -------- | ------- | ----------- | ---- | ---- | ---------------------- |
| **FilterButton**     | ✅       | ❌      | TODO        | TODO | TODO | Filter toggle button   |
| **FilterList**       | ✅       | ❌      | TODO        | TODO | TODO | Filter list component  |
| **FilterLiveForm**   | ✅       | ❌      | TODO        | TODO | TODO | Live filter form       |
| **FilterLiveSearch** | ✅       | ❌      | TODO        | TODO | TODO | Live search filter     |
| **SavedQueriesList** | ✅       | ❌      | TODO        | TODO | TODO | Saved queries list     |
| **StackedFilters**   | ✅       | ❌      | TODO        | TODO | TODO | Stacked filter display |
| **FilterBar**        | ✅       | ✅      | Done        | Done | Done | Filter controls bar    |
| **SearchBar**        | ✅       | ✅      | Done        | Done | Done | Search input component |

### Pagination & Sorting

| Component               | Planning | Planned | Implemented | Test | Docs | Description                |
| ----------------------- | -------- | ------- | ----------- | ---- | ---- | -------------------------- |
| **Pagination**          | ✅       | ✅      | Done        | Done | Done | Page navigation component  |
| **SortButton**          | ✅       | ❌      | TODO        | TODO | TODO | Column sorting button      |
| **SelectColumnsButton** | ✅       | ❌      | TODO        | TODO | TODO | Column visibility selector |
| **Count**               | ✅       | ❌      | TODO        | TODO | TODO | Record count display       |

### List Hooks

| Component             | Planning | Planned | Implemented | Test | Docs | Description           |
| --------------------- | -------- | ------- | ----------- | ---- | ---- | --------------------- |
| **useListContext**    | ✅       | ❌      | TODO        | TODO | TODO | Access list context   |
| **useList**           | ✅       | ❌      | TODO        | TODO | TODO | List state management |
| **useListController** | ✅       | ❌      | TODO        | TODO | TODO | List controller logic |
| **useUnselect**       | ✅       | ❌      | TODO        | TODO | TODO | Unselect items        |
| **useUnselectAll**    | ✅       | ❌      | TODO        | TODO | TODO | Unselect all items    |

## ✏️ Creation & Edition Pages

### Page Components

| Component                | Planning | Planned | Implemented | Test | Docs | Description                      |
| ------------------------ | -------- | ------- | ----------- | ---- | ---- | -------------------------------- |
| **Create**               | ✅       | ✅      | TODO        | TODO | TODO | Create page wrapper              |
| **CreateBase**           | ✅       | ❌      | TODO        | TODO | TODO | Base create component without UI |
| **Edit**                 | ✅       | ✅      | TODO        | TODO | TODO | Edit page wrapper                |
| **EditBase**             | ✅       | ❌      | TODO        | TODO | TODO | Base edit component without UI   |
| **EditGuesser**          | ✅       | ❌      | TODO        | TODO | TODO | Auto-generated edit component    |
| **EditDialog**           | ✅       | ❌      | TODO        | TODO | TODO | Edit in dialog modal             |
| **EditInDialogButton**   | ✅       | ❌      | TODO        | TODO | TODO | Button to open edit dialog       |
| **CreateDialog**         | ✅       | ❌      | TODO        | TODO | TODO | Create in dialog modal           |
| **CreateInDialogButton** | ✅       | ❌      | TODO        | TODO | TODO | Button to open create dialog     |

### Form Components

| Component          | Planning | Planned | Implemented | Test | Docs | Description               |
| ------------------ | -------- | ------- | ----------- | ---- | ---- | ------------------------- |
| **SimpleForm**     | ✅       | ✅      | Done        | Done | Done | Basic form layout         |
| **TabbedForm**     | ✅       | ✅      | Done        | Done | Done | Multi-tab form layout     |
| **Form**           | ✅       | ✅      | Done        | Done | Done | Base form component       |
| **LongForm**       | ✅       | ❌      | TODO        | TODO | TODO | Scrollable long form      |
| **AccordionForm**  | ✅       | ❌      | TODO        | TODO | TODO | Collapsible form sections |
| **WizardForm**     | ✅       | ❌      | TODO        | TODO | TODO | Multi-step form wizard    |
| **JsonSchemaForm** | ✅       | ❌      | TODO        | TODO | TODO | Schema-driven forms       |

### Form Elements

| Component              | Planning | Planned | Implemented | Test | Docs | Description               |
| ---------------------- | -------- | ------- | ----------- | ---- | ---- | ------------------------- |
| **Toolbar**            | ✅       | ❌      | TODO        | TODO | TODO | Form toolbar with actions |
| **SaveButton**         | ✅       | ❌      | TODO        | TODO | TODO | Form save button          |
| **AutoPersistInStore** | ✅       | ❌      | TODO        | TODO | TODO | Auto-save to store        |
| **AutoSave**           | ✅       | ❌      | TODO        | TODO | TODO | Auto-save functionality   |
| **FormFillerButton**   | ✅       | ❌      | TODO        | TODO | TODO | Form auto-fill button     |

### Form Hooks

| Component                         | Planning | Planned | Implemented | Test | Docs | Description                  |
| --------------------------------- | -------- | ------- | ----------- | ---- | ---- | ---------------------------- |
| **useCreateContext**              | ✅       | ❌      | TODO        | TODO | TODO | Access create context        |
| **useCreateController**           | ✅       | ❌      | TODO        | TODO | TODO | Create controller logic      |
| **useEditContext**                | ✅       | ❌      | TODO        | TODO | TODO | Access edit context          |
| **useEditController**             | ✅       | ❌      | TODO        | TODO | TODO | Edit controller logic        |
| **useSaveContext**                | ✅       | ❌      | TODO        | TODO | TODO | Access save context          |
| **useRecordFromLocation**         | ✅       | ❌      | TODO        | TODO | TODO | Get record from URL          |
| **useRegisterMutationMiddleware** | ✅       | ❌      | TODO        | TODO | TODO | Register mutation middleware |
| **useUnique**                     | ✅       | ❌      | TODO        | TODO | TODO | Unique field validation      |

## 👁️ Show Page

### Show Components

| Component              | Planning | Planned | Implemented | Test | Docs | Description                    |
| ---------------------- | -------- | ------- | ----------- | ---- | ---- | ------------------------------ |
| **Show**               | ✅       | ✅      | TODO        | TODO | TODO | Show page wrapper              |
| **ShowBase**           | ✅       | ❌      | TODO        | TODO | TODO | Base show component without UI |
| **ShowGuesser**        | ✅       | ❌      | TODO        | TODO | TODO | Auto-generated show component  |
| **SimpleShowLayout**   | ✅       | ❌      | TODO        | TODO | TODO | Simple show layout             |
| **TabbedShowLayout**   | ✅       | ❌      | TODO        | TODO | TODO | Tabbed show layout             |
| **Labeled**            | ✅       | ❌      | TODO        | TODO | TODO | Labeled field wrapper          |
| **ShowDialog**         | ✅       | ❌      | TODO        | TODO | TODO | Show in dialog modal           |
| **ShowInDialogButton** | ✅       | ❌      | TODO        | TODO | TODO | Button to open show dialog     |

### Show Hooks

| Component             | Planning | Planned | Implemented | Test | Docs | Description           |
| --------------------- | -------- | ------- | ----------- | ---- | ---- | --------------------- |
| **useShowContext**    | ✅       | ❌      | TODO        | TODO | TODO | Access show context   |
| **useShowController** | ✅       | ❌      | TODO        | TODO | TODO | Show controller logic |

## 🔄 Common

### Common Components

| Component      | Planning | Planned | Implemented | Test | Docs | Description             |
| -------------- | -------- | ------- | ----------- | ---- | ---- | ----------------------- |
| **WithRecord** | ✅       | ❌      | TODO        | TODO | TODO | Record context provider |

### Common Hooks

| Component            | Planning | Planned | Implemented | Test | Docs | Description            |
| -------------------- | -------- | ------- | ----------- | ---- | ---- | ---------------------- |
| **useRecordContext** | ✅       | ❌      | TODO        | TODO | TODO | Access record context  |
| **useGetRecordId**   | ✅       | ❌      | TODO        | TODO | TODO | Get current record ID  |
| **useNotify**        | ✅       | ❌      | TODO        | TODO | TODO | Show notifications     |
| **useRedirect**      | ✅       | ❌      | TODO        | TODO | TODO | Redirect functionality |
| **useRefresh**       | ✅       | ❌      | TODO        | TODO | TODO | Refresh data           |

## 🔖 Fields

### Basic Fields

| Component                    | Planning | Planned | Implemented | Test | Docs | Description                        |
| ---------------------------- | -------- | ------- | ----------- | ---- | ---- | ---------------------------------- |
| **ArrayField**               | ✅       | ❌      | TODO        | TODO | TODO | Display array data                 |
| **BooleanField**             | ✅       | ❌      | TODO        | TODO | TODO | Display boolean values             |
| **ChipField**                | ✅       | ❌      | TODO        | TODO | TODO | Display tags or chips              |
| **DateField**                | ✅       | ❌      | TODO        | TODO | TODO | Display dates with formatting      |
| **EmailField**               | ✅       | ❌      | TODO        | TODO | TODO | Display email addresses            |
| **FileField**                | ✅       | ❌      | TODO        | TODO | TODO | Display file information           |
| **FunctionField**            | ✅       | ❌      | TODO        | TODO | TODO | Display computed values            |
| **ImageField**               | ✅       | ❌      | TODO        | TODO | TODO | Display images                     |
| **MarkdownField**            | ✅       | ❌      | TODO        | TODO | TODO | Display markdown content           |
| **NumberField**              | ✅       | ❌      | TODO        | TODO | TODO | Display numeric values             |
| **RecordField**              | ✅       | ❌      | TODO        | TODO | TODO | Display record context data        |
| **ReferenceField**           | ✅       | ✅      | Done        | Done | Done | Display related record data        |
| **ReferenceArrayField**      | ✅       | ❌      | TODO        | TODO | TODO | Display array of related records   |
| **ReferenceManyField**       | ✅       | ❌      | TODO        | TODO | TODO | Display many related records       |
| **ReferenceManyCount**       | ✅       | ❌      | TODO        | TODO | TODO | Display count of related records   |
| **ReferenceManyToManyField** | ✅       | ❌      | TODO        | TODO | TODO | Display many-to-many relationships |
| **ReferenceOneField**        | ✅       | ❌      | TODO        | TODO | TODO | Display single related record      |
| **RichTextField**            | ✅       | ❌      | TODO        | TODO | TODO | Display rich text content          |
| **SelectField**              | ✅       | ❌      | TODO        | TODO | TODO | Display selected values            |
| **TextField**                | ✅       | ✅      | Done        | Done | Done | Display text content               |
| **TranslatableFields**       | ✅       | ❌      | TODO        | TODO | TODO | Multi-language field support       |
| **UrlField**                 | ✅       | ❌      | TODO        | TODO | TODO | Display URLs with links            |
| **WrapperField**             | ✅       | ❌      | TODO        | TODO | TODO | Custom field wrapper               |

### Field Hooks

| Component         | Planning | Planned | Implemented | Test | Docs | Description     |
| ----------------- | -------- | ------- | ----------- | ---- | ---- | --------------- |
| **useFieldValue** | ✅       | ❌      | TODO        | TODO | TODO | Get field value |

## ⌨️ Inputs

### Basic Inputs

<<<<<<< HEAD
- **ArrayInput** ✅ - Dynamic field arrays
- **AutocompleteInput** ✅ - Searchable select input
- **AutocompleteArrayInput** (Planned) - Multiple autocomplete
- **BooleanInput** ✅ - Boolean input (checkbox)
- **CheckboxGroupInput** (Planned) - Multiple checkbox group
- **DateInput** ✅ - Date picker input
- **DateRangeInput** (Planned) - Date range picker
- **DateTimeInput** (Planned) - Date and time picker
- **DualListInput** (Planned) - Two-column list selector
- **FileInput** (Planned) - File upload input
- **ImageInput** (Planned) - Image upload input
- **InPlaceEditor** (Planned) - Inline editing input
- **MarkdownInput** (Planned) - Markdown editor
- **NullableBooleanInput** (Planned) - Three-state boolean input
- **NumberInput** ✅ - Numeric input field with step controls and validation
- **PasswordInput** ✅ - Password input field with show/hide toggle and
  validation
- **PredictiveTextInput** (Planned) - AI-powered text suggestions
- **RadioButtonGroupInput** (Planned) - Radio button group
- **ReferenceInput** (Planned) - Related record selector
- **ReferenceArrayInput** (Planned) - Multiple related record selector
- **ReferenceManyInput** (Planned) - Many related records selector
- **ReferenceManyToManyInput** (Planned) - Many-to-many relationship input
- **ReferenceNodeInput** (Planned) - Tree node selector
- **ReferenceOneInput** (Planned) - Single related record selector
- **RichTextInput** (Planned) - Rich text editor
- **SearchInput** (Planned) - Search input with suggestions
- **SelectInput** ✅ - Single select dropdown
- **SelectArrayInput** (Planned) - Multiple select dropdown
- **SimpleFormIterator** (Planned) - Array input iterator
- **SmartRichTextInput** (Planned) - Intelligent rich text editor
- **TextArrayInput** (Planned) - Array of text inputs
- **TextInput** ✅ - Text input field
- **TimeInput** (Planned) - Time picker input
- **TranslatableInputs** (Planned) - Multi-language input support
- **TreeInput** (Planned) - Tree structure input
=======
| Component                    | Planning | Planned | Implemented | Test | Docs | Description                      |
| ---------------------------- | -------- | ------- | ----------- | ---- | ---- | -------------------------------- |
| **ArrayInput**               | ✅       | ✅      | Done        | Done | Done | Dynamic field arrays             |
| **AutocompleteInput**        | ✅       | ✅      | Done        | Done | Done | Searchable select input          |
| **AutocompleteArrayInput**   | ✅       | ❌      | TODO        | TODO | TODO | Multiple autocomplete            |
| **BooleanInput**             | ✅       | ✅      | Done        | Done | Done | Boolean input (checkbox)         |
| **CheckboxGroupInput**       | ✅       | ❌      | TODO        | TODO | TODO | Multiple checkbox group          |
| **DateInput**                | ✅       | ✅      | Done        | Done | Done | Date picker input                |
| **DateRangeInput**           | ✅       | ❌      | TODO        | TODO | TODO | Date range picker                |
| **DateTimeInput**            | ✅       | ❌      | TODO        | TODO | TODO | Date and time picker             |
| **DualListInput**            | ✅       | ❌      | TODO        | TODO | TODO | Two-column list selector         |
| **FileInput**                | ✅       | ❌      | TODO        | TODO | TODO | File upload input                |
| **ImageInput**               | ✅       | ❌      | TODO        | TODO | TODO | Image upload input               |
| **InPlaceEditor**            | ✅       | ❌      | TODO        | TODO | TODO | Inline editing input             |
| **MarkdownInput**            | ✅       | ❌      | TODO        | TODO | TODO | Markdown editor                  |
| **NullableBooleanInput**     | ✅       | ❌      | TODO        | TODO | TODO | Three-state boolean input        |
| **NumberInput**              | ✅       | ❌      | TODO        | TODO | TODO | Numeric input field              |
| **PasswordInput**            | ✅       | ❌      | TODO        | TODO | TODO | Password input field             |
| **PredictiveTextInput**      | ✅       | ❌      | TODO        | TODO | TODO | AI-powered text suggestions      |
| **RadioButtonGroupInput**    | ✅       | ❌      | TODO        | TODO | TODO | Radio button group               |
| **ReferenceInput**           | ✅       | ❌      | TODO        | TODO | TODO | Related record selector          |
| **ReferenceArrayInput**      | ✅       | ❌      | TODO        | TODO | TODO | Multiple related record selector |
| **ReferenceManyInput**       | ✅       | ❌      | TODO        | TODO | TODO | Many related records selector    |
| **ReferenceManyToManyInput** | ✅       | ❌      | TODO        | TODO | TODO | Many-to-many relationship input  |
| **ReferenceNodeInput**       | ✅       | ❌      | TODO        | TODO | TODO | Tree node selector               |
| **ReferenceOneInput**        | ✅       | ❌      | TODO        | TODO | TODO | Single related record selector   |
| **RichTextInput**            | ✅       | ❌      | TODO        | TODO | TODO | Rich text editor                 |
| **SearchInput**              | ✅       | ❌      | TODO        | TODO | TODO | Search input with suggestions    |
| **SelectInput**              | ✅       | ✅      | Done        | Done | Done | Single select dropdown           |
| **SelectArrayInput**         | ✅       | ❌      | TODO        | TODO | TODO | Multiple select dropdown         |
| **SimpleFormIterator**       | ✅       | ❌      | TODO        | TODO | TODO | Array input iterator             |
| **SmartRichTextInput**       | ✅       | ❌      | TODO        | TODO | TODO | Intelligent rich text editor     |
| **TextArrayInput**           | ✅       | ❌      | TODO        | TODO | TODO | Array of text inputs             |
| **TextInput**                | ✅       | ✅      | Done        | Done | Done | Text input field                 |
| **TimeInput**                | ✅       | ❌      | TODO        | TODO | TODO | Time picker input                |
| **TranslatableInputs**       | ✅       | ❌      | TODO        | TODO | TODO | Multi-language input support     |
| **TreeInput**                | ✅       | ❌      | TODO        | TODO | TODO | Tree structure input             |
>>>>>>> 5caa88a4

### Input Hooks

| Component    | Planning | Planned | Implemented | Test | Docs | Description            |
| ------------ | -------- | ------- | ----------- | ---- | ---- | ---------------------- |
| **useInput** | ✅       | ❌      | TODO        | TODO | TODO | Input state management |

## ⚙️ Preferences

### Preference Hooks

| Component              | Planning | Planned | Implemented | Test | Docs | Description            |
| ---------------------- | -------- | ------- | ----------- | ---- | ---- | ---------------------- |
| **useStore**           | ✅       | ❌      | TODO        | TODO | TODO | Store state management |
| **useRemoveFromStore** | ✅       | ❌      | TODO        | TODO | TODO | Remove from store      |
| **useResetStore**      | ✅       | ❌      | TODO        | TODO | TODO | Reset store state      |
| **useStoreContext**    | ✅       | ❌      | TODO        | TODO | TODO | Access store context   |

### Preference Components

| Component        | Planning | Planned | Implemented | Test | Docs | Description                  |
| ---------------- | -------- | ------- | ----------- | ---- | ---- | ---------------------------- |
| **Configurable** | ✅       | ❌      | TODO        | TODO | TODO | User-configurable components |

## 🌍 I18N Provider and Translations

### I18N Components

| Component     | Planning | Planned | Implemented | Test | Docs | Description           |
| ------------- | -------- | ------- | ----------- | ---- | ---- | --------------------- |
| **Translate** | ✅       | ❌      | TODO        | TODO | TODO | Translation component |

### I18N Hooks

| Component          | Planning | Planned | Implemented | Test | Docs | Description             |
| ------------------ | -------- | ------- | ----------- | ---- | ---- | ----------------------- |
| **useTranslate**   | ✅       | ❌      | TODO        | TODO | TODO | Translation hook        |
| **useLocaleState** | ✅       | ❌      | TODO        | TODO | TODO | Locale state management |

### I18N Setup

| Component             | Planning | Planned | Implemented | Test | Docs | Description           |
| --------------------- | -------- | ------- | ----------- | ---- | ---- | --------------------- |
| **LocalesMenuButton** | ✅       | ❌      | TODO        | TODO | TODO | Locale selection menu |

## 🎨 Other UI Components

### Layout Components

| Component           | Planning | Planned | Implemented | Test | Docs | Description            |
| ------------------- | -------- | ------- | ----------- | ---- | ---- | ---------------------- |
| **ContainerLayout** | ✅       | ❌      | TODO        | TODO | TODO | Container-based layout |
| **HorizontalMenu**  | ✅       | ❌      | TODO        | TODO | TODO | Horizontal menu layout |
| **SolarLayout**     | ✅       | ❌      | TODO        | TODO | TODO | Solar design layout    |
| **AppBar**          | ✅       | ✅      | Done        | Done | Done | Top navigation bar     |
| **Menu**            | ✅       | ❌      | TODO        | TODO | TODO | Main navigation menu   |
| **MultiLevelMenu**  | ✅       | ❌      | TODO        | TODO | TODO | Nested menu structure  |
| **IconMenu**        | ✅       | ❌      | TODO        | TODO | TODO | Icon-based menu        |

### Navigation Components

| Component            | Planning | Planned | Implemented | Test | Docs | Description              |
| -------------------- | -------- | ------- | ----------- | ---- | ---- | ------------------------ |
| **Title**            | ✅       | ❌      | TODO        | TODO | TODO | Page title component     |
| **Breadcrumb**       | ✅       | ❌      | TODO        | TODO | TODO | Navigation path display  |
| **Search**           | ✅       | ❌      | TODO        | TODO | TODO | Global search component  |
| **SearchWithResult** | ✅       | ❌      | TODO        | TODO | TODO | Search with live results |

### Utility Components

| Component                     | Planning | Planned | Implemented | Test | Docs | Description              |
| ----------------------------- | -------- | ------- | ----------- | ---- | ---- | ------------------------ |
| **Confirm**                   | ✅       | ❌      | TODO        | TODO | TODO | Confirmation dialogs     |
| **RevisionsButton**           | ✅       | ❌      | TODO        | TODO | TODO | Version history access   |
| **CheckForApplicationUpdate** | ✅       | ❌      | TODO        | TODO | TODO | Update checker           |
| **RecordRepresentation**      | ✅       | ❌      | TODO        | TODO | TODO | Record display           |
| **PrevNextButtons**           | ✅       | ❌      | TODO        | TODO | TODO | Previous/next navigation |

### UI Hooks

| Component                      | Planning | Planned | Implemented | Test | Docs | Description               |
| ------------------------------ | -------- | ------- | ----------- | ---- | ---- | ------------------------- |
| **useDefineAppLocation**       | ✅       | ❌      | TODO        | TODO | TODO | Define app location       |
| **useGetRecordRepresentation** | ✅       | ❌      | TODO        | TODO | TODO | Get record representation |

## 🎨 Theming

### Theme Components

| Component             | Planning | Planned | Implemented | Test | Docs | Description                |
| --------------------- | -------- | ------- | ----------- | ---- | ---- | -------------------------- |
| **ToggleThemeButton** | ✅       | ❌      | TODO        | TODO | TODO | Theme switching button     |
| **Box**               | ✅       | ❌      | TODO        | TODO | TODO | Layout container component |
| **Stack**             | ✅       | ❌      | TODO        | TODO | TODO | Vertical layout component  |
| **Grid**              | ✅       | ❌      | TODO        | TODO | TODO | Grid layout component      |

### Theme Hooks

| Component         | Planning | Planned | Implemented | Test | Docs | Description       |
| ----------------- | -------- | ------- | ----------- | ---- | ---- | ----------------- |
| **useMediaQuery** | ✅       | ✅      | Done        | Done | Done | Media query hook  |
| **useTheme**      | ✅       | ✅      | Done        | Done | Done | Theme access hook |

## 🔄 Realtime

### Realtime Components

| Component          | Planning | Planned | Implemented | Test | Docs | Description               |
| ------------------ | -------- | ------- | ----------- | ---- | ---- | ------------------------- |
| **ListLiveUpdate** | ✅       | ❌      | TODO        | TODO | TODO | Real-time list updates    |
| **EditLive**       | ✅       | ❌      | TODO        | TODO | TODO | Real-time editing         |
| **ShowLive**       | ✅       | ❌      | TODO        | TODO | TODO | Real-time display updates |
| **MenuLive**       | ✅       | ❌      | TODO        | TODO | TODO | Real-time menu updates    |

### Realtime Hooks

| Component                    | Planning | Planned | Implemented | Test | Docs | Description                  |
| ---------------------------- | -------- | ------- | ----------- | ---- | ---- | ---------------------------- |
| **usePublish**               | ✅       | ❌      | TODO        | TODO | TODO | Publish realtime events      |
| **useSubscribe**             | ✅       | ❌      | TODO        | TODO | TODO | Subscribe to realtime events |
| **useSubscribeCallback**     | ✅       | ❌      | TODO        | TODO | TODO | Subscribe with callback      |
| **useSubscribeToRecord**     | ✅       | ❌      | TODO        | TODO | TODO | Subscribe to record changes  |
| **useSubscribeToRecordList** | ✅       | ❌      | TODO        | TODO | TODO | Subscribe to list changes    |
| **useLock**                  | ✅       | ❌      | TODO        | TODO | TODO | Lock records                 |
| **useUnlock**                | ✅       | ❌      | TODO        | TODO | TODO | Unlock records               |
| **useGetLock**               | ✅       | ❌      | TODO        | TODO | TODO | Get lock status              |
| **useGetLockLive**           | ✅       | ❌      | TODO        | TODO | TODO | Get live lock status         |
| **useGetLocks**              | ✅       | ❌      | TODO        | TODO | TODO | Get all locks                |
| **useGetLocksLive**          | ✅       | ❌      | TODO        | TODO | TODO | Get live locks               |
| **useLockOnMount**           | ✅       | ❌      | TODO        | TODO | TODO | Lock on component mount      |
| **useLockOnCall**            | ✅       | ❌      | TODO        | TODO | TODO | Lock on function call        |
| **useGetListLive**           | ✅       | ❌      | TODO        | TODO | TODO | Live list data               |
| **useGetOneLive**            | ✅       | ❌      | TODO        | TODO | TODO | Live single record data      |

## 📱 Basic UI Components

### Interactive Components

| Component    | Planning | Planned | Implemented | Test | Docs | Description                            |
| ------------ | -------- | ------- | ----------- | ---- | ---- | -------------------------------------- |
| **Button**   | ✅       | ✅      | Done        | Done | Done | Action buttons                         |
| **Card**     | ✅       | ✅      | Done        | Done | Done | Content cards                          |
| **Dropdown** | ✅       | ✅      | Done        | Done | Done | Dropdown menus                         |
| **Modal**    | ✅       | ✅      | Done        | Done | Done | Modal dialogs                          |
| **Alert**    | ✅       | ✅      | Done        | Done | Done | Information, warning, and error alerts |
| **Badge**    | ✅       | ✅      | Done        | Done | Done | Status badges and labels               |
| **Tooltip**  | ✅       | ✅      | Done        | Done | Done | Hover tooltips                         |
| **Label**    | ✅       | ✅      | Done        | Done | Done | Form labels                            |

### Feedback Components

| Component        | Planning | Planned | Implemented | Test | Docs | Description                  |
| ---------------- | -------- | ------- | ----------- | ---- | ---- | ---------------------------- |
| **Notification** | ✅       | ❌      | TODO        | TODO | TODO | Toast notifications          |
| **Loading**      | ✅       | ❌      | TODO        | TODO | TODO | Loading indicators           |
| **Skeleton**     | ✅       | ❌      | TODO        | TODO | TODO | Content loading placeholders |
| **Progress**     | ✅       | ❌      | TODO        | TODO | TODO | Progress bars and indicators |

## 📚 Recipes

### Advanced Features

| Component              | Planning | Planned | Implemented | Test | Docs | Description                     |
| ---------------------- | -------- | ------- | ----------- | ---- | ---- | ------------------------------- |
| **Caching**            | ✅       | ❌      | TODO        | TODO | TODO | Data caching strategies         |
| **Unit Testing**       | ✅       | ✅      | Done        | Done | Done | Testing framework and utilities |
| **Advanced Tutorials** | ✅       | ❌      | TODO        | TODO | TODO | Complex implementation guides   |

## 📊 Implementation Status Summary

### ✅ **COMPLETED (Code + Testing + Documentation)**

- **15 Components** fully implemented with 3-phase completion
- **13 Core Hooks** implemented (need testing & documentation)

### 🔄 **IN PROGRESS (Partially Complete)**

- **8 Components** with code implementation, need testing/documentation
- **Alert Component** - needs documentation

### 📋 **TO DO (Tasks Created)**

- **45+ Components** with GitHub tasks created, ready for development
- **CRUD Pages** (List, Create, Edit, Show) - high priority
- **Authentication System** - security foundation

### 🗺️ **PLANNED (Reference Exists, No Tasks Yet)**

- **80+ Components** identified from
  [React Admin documentation](https://marmelab.com/react-admin/Tutorial.html)
- **Advanced Inputs** (FileInput, ImageInput, RichTextInput)
- **Realtime Features** (Live updates, Lock management)
- **Advanced UI** (Charts, Analytics, Dashboard)

## 🎯 Implementation Priority

### **Phase 1: Core CRUD (High Priority)**

1. **List, Create, Edit, Show** pages - Essential admin functionality
2. **Form validation** - Data integrity
3. **Authentication & RBAC** - Security foundation
4. **Data providers** - API integration

### **Phase 2: Advanced Forms (Medium Priority)**

1. **File & Image inputs** - Media handling
2. **Rich text inputs** - Content management
3. **Reference inputs** - Relationship management
4. **Advanced field types** - Enhanced UX

### **Phase 3: Specialized Features (Lower Priority)**

1. **Realtime updates** - Live collaboration
2. **Dashboard & analytics** - Business intelligence
3. **Advanced theming** - Customization
4. **Development tools** - Developer experience

## 🔧 Development Guidelines

### **Quality Standards**

- **3-Phase Approach**: Code → Testing → Documentation
- **TypeScript**: Full type safety
- **Testing**: 90%+ coverage requirement
- **Accessibility**: WCAG 2.1 AA compliance
- **Performance**: Optimized for speed

### **Component Structure**

- **packages/core/**: Framework components, hooks, types
- **packages/web/**: UI components, forms, layouts
- **Consistent naming**: PascalCase components, camelCase props
- **Clear documentation**: MDX docs with usage examples

---

_Based on
[React Admin documentation](https://marmelab.com/react-admin/Tutorial.html).
This reference tracks our progress toward building a complete admin framework
matching React Admin's comprehensive component ecosystem._<|MERGE_RESOLUTION|>--- conflicted
+++ resolved
@@ -274,44 +274,6 @@
 
 ### Basic Inputs
 
-<<<<<<< HEAD
-- **ArrayInput** ✅ - Dynamic field arrays
-- **AutocompleteInput** ✅ - Searchable select input
-- **AutocompleteArrayInput** (Planned) - Multiple autocomplete
-- **BooleanInput** ✅ - Boolean input (checkbox)
-- **CheckboxGroupInput** (Planned) - Multiple checkbox group
-- **DateInput** ✅ - Date picker input
-- **DateRangeInput** (Planned) - Date range picker
-- **DateTimeInput** (Planned) - Date and time picker
-- **DualListInput** (Planned) - Two-column list selector
-- **FileInput** (Planned) - File upload input
-- **ImageInput** (Planned) - Image upload input
-- **InPlaceEditor** (Planned) - Inline editing input
-- **MarkdownInput** (Planned) - Markdown editor
-- **NullableBooleanInput** (Planned) - Three-state boolean input
-- **NumberInput** ✅ - Numeric input field with step controls and validation
-- **PasswordInput** ✅ - Password input field with show/hide toggle and
-  validation
-- **PredictiveTextInput** (Planned) - AI-powered text suggestions
-- **RadioButtonGroupInput** (Planned) - Radio button group
-- **ReferenceInput** (Planned) - Related record selector
-- **ReferenceArrayInput** (Planned) - Multiple related record selector
-- **ReferenceManyInput** (Planned) - Many related records selector
-- **ReferenceManyToManyInput** (Planned) - Many-to-many relationship input
-- **ReferenceNodeInput** (Planned) - Tree node selector
-- **ReferenceOneInput** (Planned) - Single related record selector
-- **RichTextInput** (Planned) - Rich text editor
-- **SearchInput** (Planned) - Search input with suggestions
-- **SelectInput** ✅ - Single select dropdown
-- **SelectArrayInput** (Planned) - Multiple select dropdown
-- **SimpleFormIterator** (Planned) - Array input iterator
-- **SmartRichTextInput** (Planned) - Intelligent rich text editor
-- **TextArrayInput** (Planned) - Array of text inputs
-- **TextInput** ✅ - Text input field
-- **TimeInput** (Planned) - Time picker input
-- **TranslatableInputs** (Planned) - Multi-language input support
-- **TreeInput** (Planned) - Tree structure input
-=======
 | Component                    | Planning | Planned | Implemented | Test | Docs | Description                      |
 | ---------------------------- | -------- | ------- | ----------- | ---- | ---- | -------------------------------- |
 | **ArrayInput**               | ✅       | ✅      | Done        | Done | Done | Dynamic field arrays             |
@@ -349,7 +311,6 @@
 | **TimeInput**                | ✅       | ❌      | TODO        | TODO | TODO | Time picker input                |
 | **TranslatableInputs**       | ✅       | ❌      | TODO        | TODO | TODO | Multi-language input support     |
 | **TreeInput**                | ✅       | ❌      | TODO        | TODO | TODO | Tree structure input             |
->>>>>>> 5caa88a4
 
 ### Input Hooks
 
